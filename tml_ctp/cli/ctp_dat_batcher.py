--- conflicted
+++ resolved
@@ -40,18 +40,13 @@
 import random
 import uuid
 import pydicom
-<<<<<<< HEAD
 import numpy as np
+import tempfile
+from pydicom.uid import generate_uid
+from random import randint
+from typing import List, Tuple
 from pathlib import Path
-from typing import List, Tuple
-from pydicom.uid import generate_uid
-=======
-import tempfile
-from random import randint
-from typing import Tuple
-from pathlib import Path
-
->>>>>>> 151f3fdf
+
 
 from tml_ctp.info import __version__, __container_name__
 
@@ -158,13 +153,8 @@
         Exception: If the Docker run command fails with a non-zero return code.
     """
     # Update the DAT script with new PatientID, PatientName and DATEINC values
-<<<<<<< HEAD
-    (new_patient_id, new_patient_name, new_series_uid, dateinc) = update_dat_script_file(
-        dat_script, new_patient_id=new_patient_id, dateinc=dateinc
-=======
-    (new_patient_id, new_patient_name, dateinc, updated_dat_script) = update_dat_script_file(
+    (new_patient_id, new_patient_name, new_series_uid, dateinc, updated_dat_script) = update_dat_script_file(
         dat_script, temp_dir, new_patient_id=new_patient_id, dateinc=dateinc
->>>>>>> 151f3fdf
     )
     # Get the set of all patient names saved in dicoms
     patient_names_set = get_patient_names(input_folder)
@@ -215,11 +205,7 @@
         dateinc (int): New DATEINC value to use in the DAT script.
 
     Returns:
-<<<<<<< HEAD
-        tuple: Tuple containing the new PatientID, PatientName, SeriesInstanceUID, and DATEINC values
-=======
-        tuple: Tuple containing the new PatientID, PatientName, DATEINC values, and the path to the modified DAT script.
->>>>>>> 151f3fdf
+        tuple: Tuple containing the new PatientID, PatientName, SeriesInstanceUID, DATEINC values, and the path to the modified DAT script.
 
     Raises:
         ValueError: If the DATEINC is not found in the second line of the DAT script.
@@ -278,7 +264,6 @@
         # If the PatientName line does not exist, append it to the end
         lines.insert(end_script_index, f'<e en="T" t="00100010" n="PatientName">{new_patient_name}</e>\n')
 
-<<<<<<< HEAD
     # Generate a new SeriesInstanceUID
     new_series_uid = generate_uid()
     # Find the line that sets the SeriesInstanceUID and modify it
@@ -291,13 +276,9 @@
         )
     else:
         # If the SeriesInstanceUID line does not exist, insert it before the closing </script> tag
-        if end_script_index is not None:
-            lines.insert(end_script_index, f'<e en="T" t="0020000E" n="SeriesInstanceUID">{new_series_uid}</e>\n')
-
-    with open(original_dat_script, "w") as f:
-=======
+        lines.insert(end_script_index, f'<e en="T" t="0020000E" n="SeriesInstanceUID">{new_series_uid}</e>\n')
+
     with open(new_dat_script, "w") as f:
->>>>>>> 151f3fdf
         f.writelines(lines)
 
     return (
@@ -452,7 +433,6 @@
     return parser
 
 
-<<<<<<< HEAD
 def check_and_rename_dicom_files(dicom_folder: str, patient_names: set, replacement_string: str) -> None:
     """
     Check if any DICOM filename contains any of the patient names and, if found, rename the files with anonymized filenames.
@@ -573,7 +553,8 @@
                     print(f"An error occurred while processing {file_path}: {e}")
 
     return patient_names
-=======
+
+
 def random_with_N_digits(n: int) -> int:
     """
     Generates a random integer with the specified number of digits.
@@ -602,7 +583,6 @@
     number = int(first_digit + remaining_digits)
 
     return number
->>>>>>> 151f3fdf
 
 
 def main():
@@ -626,21 +606,6 @@
     dat_script = args.dat_script
     image_tag = args.image_tag
 
-<<<<<<< HEAD
-    # Check if the input folder exists
-    if not os.path.exists(input_folders):
-        print(
-            f"ERROR: The input folder {input_folders} does not exist. Please check the path!"
-        )
-        sys.exit(1)
-
-    # Check if the DAT script exists
-    if not os.path.exists(dat_script):
-        print(
-            f"ERROR: The DAT script {dat_script} does not exist. Please check the path!"
-        )
-        sys.exit(1)
-=======
     # Create the temporary directory
     temp_dir = tempfile.mkdtemp(prefix="ctp_anonymizer_scripts_")
 
@@ -686,7 +651,6 @@
                     sys.exit(1)
         else:
             new_patient_ids = None
->>>>>>> 151f3fdf
 
         # Load the day shifts from the JSON file
         if args.day_shift is not None:
@@ -735,56 +699,6 @@
                 else:
                     dateinc = None
 
-<<<<<<< HEAD
-    # Create a file to store the mapping between the old and new IDs and the DATEINC values
-    input_path = Path(input_folders).resolve()
-    parent_dir_name = input_path.parent.name if input_path.parent != input_path else input_path.name
-    CTP_ids_file = os.path.join(
-        CTP_output_folder, f"CTP_{parent_dir_name}_newids_dateinc_log.csv"
-    )
-    with open(CTP_ids_file, "a") as file:
-        for i, folder in enumerate(all_patient_folders):
-            print(f"Processing {folder} [{i+1}/{len(all_patient_folders)}]")
-
-            if new_patient_ids is not None:
-                new_patient_id = new_patient_ids[folder]
-            else:
-                new_patient_id = None
-
-            if day_shifts is not None:
-                dateinc = day_shifts[folder]
-            else:
-                dateinc = None
-
-            try:
-                os.makedirs(os.path.join(CTP_output_folder, folder), exist_ok=True)
-                (new_patient_id, _, dateinc) = run_dat(
-                    input_folder=os.path.join(input_folders, folder),
-                    output_folder=os.path.join(CTP_output_folder, folder),
-                    dat_script=dat_script,
-                    new_patient_id=new_patient_id,
-                    dateinc=dateinc,
-                    image_tag=image_tag,
-                )
-            except Exception as e:
-                # TODO: see how to handle this error (e.g. break, continue, etc.)
-                print(f"An error occurred while processing {folder}: {e}")
-
-            # Rename the subject / session folders in the CTP output to match the new IDs generated by DAT
-            rename_ctp_output_subject_folders(CTP_output_folder, folder)
-
-            # Write the mapping between the old and new IDs and the DATEINC values to the file
-            info = f"{folder}, sub-{new_patient_id}, {dateinc}\n"
-            file.write(info)
-            file.flush()
-            print(info)
-
-            end_time = time.time()
-            elapsed_time = end_time - start_time
-            expected_time_per_iteration = elapsed_time / (i + 1)
-            expected_total_time = expected_time_per_iteration * len(all_patient_folders)
-            print(f"Expected total time: {expected_total_time} seconds")
-=======
                 try:
                     os.makedirs(os.path.join(CTP_output_folder, folder), exist_ok=True)
                     (new_patient_id, _, dateinc) = run_dat(
@@ -819,7 +733,6 @@
         # Cleanup the temporary directory
         shutil.rmtree(temp_dir)
         print(f"Temporary directory {temp_dir} removed.")
->>>>>>> 151f3fdf
 
 
 if __name__ == "__main__":
